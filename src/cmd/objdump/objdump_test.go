--- conflicted
+++ resolved
@@ -14,107 +14,6 @@
 	"testing"
 )
 
-<<<<<<< HEAD
-=======
-func loadSyms(t *testing.T) map[string]string {
-	switch runtime.GOOS {
-	case "android", "nacl":
-		t.Skipf("skipping on %s", runtime.GOOS)
-	}
-
-	cmd := exec.Command("go", "tool", "nm", os.Args[0])
-	out, err := cmd.CombinedOutput()
-	if err != nil {
-		t.Fatalf("go tool nm %v: %v\n%s", os.Args[0], err, string(out))
-	}
-	syms := make(map[string]string)
-	scanner := bufio.NewScanner(bytes.NewReader(out))
-	for scanner.Scan() {
-		f := strings.Fields(scanner.Text())
-		if len(f) < 3 {
-			continue
-		}
-		syms[f[2]] = f[0]
-	}
-	if err := scanner.Err(); err != nil {
-		t.Fatalf("error reading symbols: %v", err)
-	}
-	return syms
-}
-
-func runObjDump(t *testing.T, exe, startaddr, endaddr string) (path, lineno string) {
-	switch runtime.GOOS {
-	case "android", "nacl":
-		t.Skipf("skipping on %s", runtime.GOOS)
-	}
-	switch runtime.GOARCH {
-	case "power64", "power64le":
-		t.Skipf("skipping on %s, issue 9039", runtime.GOARCH)
-	}
-
-	cmd := exec.Command(exe, os.Args[0], startaddr, endaddr)
-	out, err := cmd.CombinedOutput()
-	if err != nil {
-		t.Fatalf("go tool objdump %v: %v\n%s", os.Args[0], err, string(out))
-	}
-	f := strings.Split(string(out), "\n")
-	if len(f) < 1 {
-		t.Fatal("objdump output must have at least one line")
-	}
-	pathAndLineNo := f[0]
-	f = strings.Split(pathAndLineNo, ":")
-	if runtime.GOOS == "windows" {
-		switch len(f) {
-		case 2:
-			return f[0], f[1]
-		case 3:
-			return f[0] + ":" + f[1], f[2]
-		default:
-			t.Fatalf("no line number found in %q", pathAndLineNo)
-		}
-	}
-	if len(f) != 2 {
-		t.Fatalf("no line number found in %q", pathAndLineNo)
-	}
-	return f[0], f[1]
-}
-
-func testObjDump(t *testing.T, exe, startaddr, endaddr string, line int) {
-	srcPath, srcLineNo := runObjDump(t, exe, startaddr, endaddr)
-	fi1, err := os.Stat("objdump_test.go")
-	if err != nil {
-		t.Fatalf("Stat failed: %v", err)
-	}
-	fi2, err := os.Stat(srcPath)
-	if err != nil {
-		t.Fatalf("Stat failed: %v", err)
-	}
-	if !os.SameFile(fi1, fi2) {
-		t.Fatalf("objdump_test.go and %s are not same file", srcPath)
-	}
-	if srcLineNo != fmt.Sprint(line) {
-		t.Fatalf("line number = %v; want %d", srcLineNo, line)
-	}
-}
-
-func TestObjDump(t *testing.T) {
-	_, _, line, _ := runtime.Caller(0)
-	syms := loadSyms(t)
-
-	tmp, exe := buildObjdump(t)
-	defer os.RemoveAll(tmp)
-
-	startaddr := syms["cmd/objdump.TestObjDump"]
-	addr, err := strconv.ParseUint(startaddr, 16, 64)
-	if err != nil {
-		t.Fatalf("invalid start address %v: %v", startaddr, err)
-	}
-	endaddr := fmt.Sprintf("%x", addr+10)
-	testObjDump(t, exe, startaddr, endaddr, line-1)
-	testObjDump(t, exe, "0x"+startaddr, "0x"+endaddr, line-1)
-}
-
->>>>>>> 743bdf61
 func buildObjdump(t *testing.T) (tmp, exe string) {
 	switch runtime.GOOS {
 	case "android", "nacl":
